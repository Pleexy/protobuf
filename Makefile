# Extensions for Protocol Buffers to create more go like structures.
#
# Copyright (c) 2013, Vastech SA (PTY) LTD. All rights reserved.
# http://github.com/gogo/protobuf/gogoproto
#
# Redistribution and use in source and binary forms, with or without
# modification, are permitted provided that the following conditions are
# met:
#
#     * Redistributions of source code must retain the above copyright
# notice, this list of conditions and the following disclaimer.
#     * Redistributions in binary form must reproduce the above
# copyright notice, this list of conditions and the following disclaimer
# in the documentation and/or other materials provided with the
# distribution.
#
# THIS SOFTWARE IS PROVIDED BY THE COPYRIGHT HOLDERS AND CONTRIBUTORS
# "AS IS" AND ANY EXPRESS OR IMPLIED WARRANTIES, INCLUDING, BUT NOT
# LIMITED TO, THE IMPLIED WARRANTIES OF MERCHANTABILITY AND FITNESS FOR
# A PARTICULAR PURPOSE ARE DISCLAIMED. IN NO EVENT SHALL THE COPYRIGHT
# OWNER OR CONTRIBUTORS BE LIABLE FOR ANY DIRECT, INDIRECT, INCIDENTAL,
# SPECIAL, EXEMPLARY, OR CONSEQUENTIAL DAMAGES (INCLUDING, BUT NOT
# LIMITED TO, PROCUREMENT OF SUBSTITUTE GOODS OR SERVICES; LOSS OF USE,
# DATA, OR PROFITS; OR BUSINESS INTERRUPTION) HOWEVER CAUSED AND ON ANY
# THEORY OF LIABILITY, WHETHER IN CONTRACT, STRICT LIABILITY, OR TORT
# (INCLUDING NEGLIGENCE OR OTHERWISE) ARISING IN ANY WAY OUT OF THE USE
# OF THIS SOFTWARE, EVEN IF ADVISED OF THE POSSIBILITY OF SUCH DAMAGE.

.PHONY: nuke regenerate tests clean install gofmt

install:
	go install ./proto
	go install ./gogoproto
	go install ./protoc-gen-gogo
	go install ./fieldpath/fieldpath-gen
	go install ./fieldpath
	go install ./pbpath
	go install ./protoc-gen-gogo/version/protoc-min-version
	go install ./protoc-gen-gogo/protoc-gen-combo

all: clean install regenerate install tests

clean:
	go clean ./...

nuke:
	go clean -i ./...

gofmt:
	gofmt -l -s -w .

regenerate:
	make -C protoc-gen-gogo/descriptor regenerate
	make -C protoc-gen-gogo/plugin regenerate
	make -C gogoproto regenerate
	make -C fieldpath/fieldpath-gen regenerate
	make -C proto/testdata regenerate
	make -C test regenerate
	make -C test/example regenerate
	make -C test/unrecognized regenerate
	make -C test/group regenerate
	make -C test/unrecognizedgroup regenerate
	make -C test/enumstringer regenerate
	make -C test/unmarshalmerge regenerate
	make -C test/moredefaults regenerate
	make -C test/issue8 regenerate
	make -C test/enumprefix regenerate
	make -C test/packed regenerate
	make -C test/tags regenerate
	make -C test/oneof regenerate
	make -C test/theproto3 regenerate
	make -C test/mapsproto2 regenerate
	make -C test/issue42order regenerate
	make -C proto generate-test-pbs
	make -C test/importdedup regenerate
<<<<<<< HEAD
	make gofmt
=======
	make -C test/custombytesnonstruct regenerate
	gofmt -l -s -w .
>>>>>>> 0ac967c2

tests:
	go test -v ./test
	go test -v ./proto
	go test -v ./fieldpath
	go test -v ./io
	go test -v ./test/custom
	go test -v ./test/embedconflict
	go test -v ./test/defaultconflict
	go test -v ./test/unrecognized
	go test -v ./test/group
	go test -v ./test/unrecognizedgroup
	go test -v ./test/enumstringer
	go test -v ./test/unmarshalmerge
	go test -v ./test/moredefaults
	go test -v ./test/issue8
	go test -v ./test/example
	go test -v ./test/dashfilename
	go build ./test/enumprefix
	go test -v ./test/packed
	go test -v ./test/tags
	go test -v ./parser
	go test -v ./test/oneof
	go test -v ./test/theproto3/...
	go test -v ./test/combos/...
	go test -v ./test/mapsproto2/...
	go test -v ./test/issue42order
	go test -v ./test/importdedup
	go test -v ./test/custombytesnonstruct
	make vet

vet:
	go vet ./...

drone:
	sudo apt-get install protobuf-compiler
	(cd $(GOPATH)/src/github.com/gogo/protobuf && make all)

testall:
	make -C protoc-gen-gogo/testdata test
	make tests

bench:
	(cd test/mixbench && go build .)
	(cd test/mixbench && ./mixbench)
<|MERGE_RESOLUTION|>--- conflicted
+++ resolved
@@ -73,12 +73,8 @@
 	make -C test/issue42order regenerate
 	make -C proto generate-test-pbs
 	make -C test/importdedup regenerate
-<<<<<<< HEAD
+	make -C test/custombytesnonstruct regenerate
 	make gofmt
-=======
-	make -C test/custombytesnonstruct regenerate
-	gofmt -l -s -w .
->>>>>>> 0ac967c2
 
 tests:
 	go test -v ./test
